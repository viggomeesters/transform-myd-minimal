entries:
- added_at: '2025-09-20T09:33:17.713366'
  object: m143
  variant: bnka
- added_at: '2025-09-20T09:48:48.041873'
  object: m144
  variant: bnka
- added_at: '2025-09-20T09:50:04.504951'
  object: m144
  variant: bnkb
- added_at: '2025-09-20T09:38:28.944616'
  object: test
  variant: data
- added_at: '2025-09-20T09:41:50.509139'
  object: test
  variant: header
- added_at: '2025-09-20T09:42:39.147693'
  object: test
  variant: partial
<<<<<<< HEAD
- added_at: '2025-09-20T09:57:59.736229'
  object: valid
  variant: test
=======
- added_at: '2025-09-20T11:52:35.745403'
  object: m141
  variant: bnka
>>>>>>> 5ae85dc7
<|MERGE_RESOLUTION|>--- conflicted
+++ resolved
@@ -17,12 +17,6 @@
 - added_at: '2025-09-20T09:42:39.147693'
   object: test
   variant: partial
-<<<<<<< HEAD
-- added_at: '2025-09-20T09:57:59.736229'
-  object: valid
-  variant: test
-=======
 - added_at: '2025-09-20T11:52:35.745403'
   object: m141
-  variant: bnka
->>>>>>> 5ae85dc7
+  variant: bnka